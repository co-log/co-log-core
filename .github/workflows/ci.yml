--- conflicted
+++ resolved
@@ -17,11 +17,7 @@
     strategy:
       matrix:
         os: [ubuntu-latest, macOS-latest, windows-latest]
-<<<<<<< HEAD
-        cabal: ["3.8.1.0"]
-=======
         cabal: ["3.8"]
->>>>>>> a6eb637f
         ghc:
           - "8.2.2"
           - "8.4.4"
@@ -29,11 +25,7 @@
           - "8.8.4"
           - "8.10.7"
           - "9.0.2"
-<<<<<<< HEAD
-          - "9.2.1"
-=======
           - "9.2.4"
->>>>>>> a6eb637f
           - "9.4.2"
         exclude:
           - os: macOS-latest
