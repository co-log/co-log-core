cabal-version:       2.4
name:                co-log-core
version:             0.3.2.0
synopsis:            Composable Contravariant Comonadic Logging Library
description:
    This package provides core types and functions to work with the @LogAction@ data type which is both simple and powerful.
    .
    @
    __newtype__ LogAction m msg = LogAction
    \    { unLogAction :: msg -> m ()
    \    }
    @
    .
    The ideas behind this package are described in the following blog post:
    .
    * [co-log: Composable Contravariant Combinatorial Comonadic Configurable Convenient Logging](https://kowainik.github.io/posts/2018-09-25-co-log)
    .
    See the following packages for different implementations based on @co-log-core@:
    .
    * [co-log](http://hackage.haskell.org/package/co-log): taggless final implementations.
    * [co-log-polysemy](http://hackage.haskell.org/package/co-log-polysemy): extensible
      effects implementation based on @polysemy@.

homepage:            https://github.com/co-log/co-log-core
bug-reports:         https://github.com/co-log/co-log-core/issues
license:             MPL-2.0
license-file:        LICENSE
author:              Dmitrii Kovanikov
maintainer:          Kowainik <xrom.xkov@gmail.com>
copyright:           2018-2020 Kowainik, 2021-2022 Co-Log
category:            Logging, Contravariant, Comonad
build-type:          Simple
stability:           stable
extra-doc-files:     CHANGELOG.md
                     README.md
tested-with:         GHC == 8.2.2
                     GHC == 8.4.4
                     GHC == 8.6.5
                     GHC == 8.8.4
                     GHC == 8.10.7
                     GHC == 9.0.2
<<<<<<< HEAD
                     GHC == 9.2.1
                     GHC == 9.2.2
=======
                     GHC == 9.2.4
>>>>>>> a6eb637f
                     GHC == 9.4.2

source-repository head
  type:                git
  location:            https://github.com/co-log/co-log-core.git

common common-options
  build-depends:       base >= 4.10.1.0 && < 4.18

  ghc-options:         -Wall
                       -Wcompat
                       -Widentities
                       -Wincomplete-uni-patterns
                       -Wincomplete-record-updates
                       -Wredundant-constraints
  if impl(ghc >= 8.2)
    ghc-options:       -fhide-source-paths
  if impl(ghc >= 8.4)
    ghc-options:       -Wmissing-export-lists
                       -Wpartial-fields
  if impl(ghc >= 8.8)
    ghc-options:       -Wmissing-deriving-strategies
  if impl(ghc >= 8.10)
    ghc-options:       -Wunused-packages
  if impl(ghc >= 9.0)
    ghc-options:       -Winvalid-haddock
  if impl(ghc >= 9.2)
    ghc-options:       -Wredundant-bang-patterns
                       -Woperator-whitespace

  default-language:    Haskell2010
  default-extensions:  ConstraintKinds
                       DeriveFunctor
                       DeriveTraversable
                       DeriveGeneric
                       DerivingStrategies
                       GeneralizedNewtypeDeriving
                       InstanceSigs
                       LambdaCase
                       OverloadedStrings
                       RecordWildCards
                       ScopedTypeVariables
                       StandaloneDeriving
                       TupleSections
                       TypeApplications
                       ViewPatterns

library
  import:              common-options
  hs-source-dirs:      src
  exposed-modules:     Colog.Core
                           Colog.Core.Action
                           Colog.Core.Class
                           Colog.Core.Severity
                           Colog.Core.IO

test-suite doctest
  import:               common-options
  type:                 exitcode-stdio-1.0
  hs-source-dirs:       test
  main-is:              Doctests.hs
  build-depends:        doctest >= 0.16.0 && < 0.21
                      , Glob ^>= 0.10.0<|MERGE_RESOLUTION|>--- conflicted
+++ resolved
@@ -39,12 +39,7 @@
                      GHC == 8.8.4
                      GHC == 8.10.7
                      GHC == 9.0.2
-<<<<<<< HEAD
-                     GHC == 9.2.1
-                     GHC == 9.2.2
-=======
                      GHC == 9.2.4
->>>>>>> a6eb637f
                      GHC == 9.4.2
 
 source-repository head
